--- conflicted
+++ resolved
@@ -69,11 +69,7 @@
     PATH="/app/.venv/bin:${PATH}" \
     /app/.venv/bin/python download_assets.py \
     --assets playwright whisper silero kokoro \
-<<<<<<< HEAD
-    --whisper-model tiny.en
-=======
     --whisper-model base.en
->>>>>>> 3fcbe0f7
 
 # Set entrypoint
 ENTRYPOINT ["/app/.venv/bin/joinly"]