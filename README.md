--- conflicted
+++ resolved
@@ -174,11 +174,7 @@
 docker run --gpus all --env-file .env ghcr.io/joinly-ai/joinly-cuda:latest -v --client <MeetingURL>
 ```
 
-<<<<<<< HEAD
-By default, the `joinly` image uses the Whisper model `tiny.en` for transcription, since it still runs reasonably fast on CPU. For `joinly-cuda`, it automatically defaults to `distil-large-v3` for significantly better transcription quality. You can change the model by setting `--stt-arg model_name=<model_name>` (e.g., `--stt-arg model_name=large-v3`). However, only the respective default models are packaged in the docker image, so it will start to download the model weights on container start.
-=======
 By default, the `joinly` image uses the Whisper model `base.en` for transcription, since it still runs reasonably fast on CPU. For `joinly-cuda`, it automatically defaults to `distil-large-v3` for significantly better transcription quality. You can change the model by setting `--stt-arg model_name=<model_name>` (e.g., `--stt-arg model_name=large-v3`). However, only the respective default models are packaged in the docker image, so it will start to download the model weights on container start.
->>>>>>> 3fcbe0f7
 
 # :test_tube: Create your own client
 
